--- conflicted
+++ resolved
@@ -78,214 +78,12 @@
 
 impl error::Error for Error {}
 
-<<<<<<< HEAD
-struct SpendDescriptionInfo {
-    extsk: ExtendedSpendingKey,
-    diversifier: Diversifier,
-    note: Note,
-    alpha: jubjub::Fr,
-    merkle_path: MerklePath<Node>,
-}
-
-pub struct SaplingOutput<P: consensus::Parameters> {
-    /// `None` represents the `ovk = ⊥` case.
-    ovk: Option<OutgoingViewingKey>,
-    to: PaymentAddress,
-    note: Note,
-    memo: MemoBytes,
-    _params: PhantomData<P>,
-}
-
-impl<P: consensus::Parameters> SaplingOutput<P> {
-    pub fn new<R: RngCore + CryptoRng>(
-        params: &P,
-        height: BlockHeight,
-        rng: &mut R,
-        ovk: Option<OutgoingViewingKey>,
-        to: PaymentAddress,
-        value: Amount,
-        memo: Option<MemoBytes>,
-    ) -> Result<Self, Error> {
-        Self::new_internal(params, height, rng, ovk, to, value, memo)
-    }
-
-    fn new_internal<R: RngCore>(
-        params: &P,
-        height: BlockHeight,
-        rng: &mut R,
-        ovk: Option<OutgoingViewingKey>,
-        to: PaymentAddress,
-        value: Amount,
-        memo: Option<MemoBytes>,
-    ) -> Result<Self, Error> {
-        let g_d = to.g_d().ok_or(Error::InvalidAddress)?;
-        if value.is_negative() {
-            return Err(Error::InvalidAmount);
-        }
-
-        let rseed = generate_random_rseed_internal(params, height, rng);
-
-        let note = Note {
-            g_d,
-            pk_d: *to.pk_d(),
-            value: value.into(),
-            rseed,
-        };
-
-        Ok(SaplingOutput {
-            ovk,
-            to,
-            note,
-            memo: memo.unwrap_or_else(MemoBytes::empty),
-            _params: PhantomData::default(),
-        })
-    }
-
-    pub fn build<Pr: TxProver, R: RngCore + CryptoRng>(
-        self,
-        prover: &Pr,
-        ctx: &mut Pr::SaplingProvingContext,
-        rng: &mut R,
-    ) -> OutputDescription {
-        self.build_internal(prover, ctx, rng)
-    }
-
-    fn build_internal<Pr: TxProver, R: RngCore>(
-        self,
-        prover: &Pr,
-        ctx: &mut Pr::SaplingProvingContext,
-        rng: &mut R,
-    ) -> OutputDescription {
-        let encryptor = sapling_note_encryption::<R, P>(
-            self.ovk,
-            self.note.clone(),
-            self.to.clone(),
-            self.memo,
-            rng,
-        );
-
-        let (zkproof, cv) = prover.output_proof(
-            ctx,
-            *encryptor.esk(),
-            self.to,
-            self.note.rcm(),
-            self.note.value,
-        );
-
-        let cmu = self.note.cmu();
-
-        let enc_ciphertext = encryptor.encrypt_note_plaintext();
-        let out_ciphertext = encryptor.encrypt_outgoing_plaintext(&cv, &cmu, rng);
-        let ephemeral_key = *encryptor.epk();
-
-        OutputDescription {
-            cv,
-            cmu,
-            ephemeral_key,
-            enc_ciphertext,
-            out_ciphertext,
-            zkproof,
-        }
-    }
-}
-
-#[cfg(feature = "transparent-inputs")]
-struct TransparentInputInfo {
-    sk: secp256k1::SecretKey,
-    script_data: Script,
-    redeem_script: Script,
-    coin: TxOut,
-}
-
-#[cfg(feature = "transparent-inputs")]
-struct TransparentInputs {
-    secp: secp256k1::Secp256k1<secp256k1::SignOnly>,
-    inputs: Vec<TransparentInputInfo>,
-}
-
-#[cfg(feature = "transparent-inputs")]
-impl Default for TransparentInputs {
-    fn default() -> Self {
-        TransparentInputs {
-            secp: secp256k1::Secp256k1::gen_new(),
-            inputs: Default::default(),
-        }
-    }
-}
-
-#[cfg(not(feature = "transparent-inputs"))]
-#[derive(Default)]
-struct TransparentInputs;
-
-impl TransparentInputs {
-    #[cfg(feature = "transparent-inputs")]
-    fn push(&mut self, sk: secp256k1::SecretKey, script_data: Script, coin: TxOut) -> Result<(), Error> {
-        if coin.value.is_negative() {
-            return Err(Error::InvalidAmount);
-        }
-
-        self.inputs.push(TransparentInputInfo { sk, script_data, redeem_script: coin.script_pubkey.clone(), coin });
-
-        Ok(())
-    }
-
-    fn value_sum(&self) -> Amount {
-        #[cfg(feature = "transparent-inputs")]
-        {
-            self.inputs
-                .iter()
-                .map(|input| input.coin.value)
-                .sum::<Amount>()
-        }
-
-        #[cfg(not(feature = "transparent-inputs"))]
-        {
-            Amount::zero()
-        }
-    }
-
-    #[cfg(feature = "transparent-inputs")]
-    fn apply_signatures(
-        &self,
-        mtx: &mut TransactionData,
-        consensus_branch_id: consensus::BranchId,
-    ) {
-        let mut sighash = [0u8; 32];
-        for (i, info) in self.inputs.iter().enumerate() {
-            sighash.copy_from_slice(&signature_hash_data(
-                mtx,
-                consensus_branch_id,
-                SIGHASH_ALL,
-                SignableInput::transparent(i, &info.coin.script_pubkey, info.coin.value),
-            ));
-
-            let msg = secp256k1::Message::from_slice(&sighash).expect("32 bytes");
-            let sig = self.secp.sign(&msg, &info.sk);
-
-            // Signature has to have "SIGHASH_ALL" appended to it
-            let mut sig_bytes: Vec<u8> = sig.serialize_der()[..].to_vec();
-            sig_bytes.extend(&[SIGHASH_ALL as u8]);
-
-            let mut script_sig = Script::default();
-            script_sig = script_sig << &sig_bytes[..];
-            if !info.script_data.0.is_empty() {
-                script_sig.append_script(&info.script_data);
-            }
-            script_sig = script_sig << &info.redeem_script.0[..];
-            mtx.vin[i].script_sig = script_sig;
-        }
-    }
-
-    #[cfg(not(feature = "transparent-inputs"))]
-    fn apply_signatures(&self, _: &mut TransactionData, _: consensus::BranchId) {}
-=======
 /// Reports on the progress made by the builder towards building a transaction.
 pub struct Progress {
     /// The number of steps completed.
     cur: u32,
     /// The expected total number of steps (as of this progress update), if known.
     end: Option<u32>,
->>>>>>> db2ee0d7
 }
 
 impl Progress {
@@ -418,7 +216,6 @@
     pub fn add_transparent_input(
         &mut self,
         sk: secp256k1::SecretKey,
-<<<<<<< HEAD
         utxo: OutPoint,
         sequence: u32,
         script_data: Script,
@@ -427,14 +224,6 @@
         self.transparent_inputs.push(sk, script_data, coin)?;
         self.mtx.vin.push(TxIn::new(utxo, sequence));
         Ok(())
-=======
-        utxo: transparent::OutPoint,
-        coin: TxOut,
-    ) -> Result<(), Error> {
-        self.transparent_builder
-            .add_input(sk, utxo, coin)
-            .map_err(Error::TransparentBuild)
->>>>>>> db2ee0d7
     }
 
     /// Adds a transparent address to send funds to.
@@ -524,48 +313,6 @@
         if change.is_positive() {
             // Send change to the specified change address. If no change address
             // was set, send change to the first Sapling address given as input.
-<<<<<<< HEAD
-            let change_address = if let Some(change_address) = self.change_address.take() {
-                change_address
-            } else if !self.spends.is_empty() {
-                (
-                    self.spends[0].extsk.expsk.ovk,
-                    PaymentAddress::from_parts(
-                        self.spends[0].diversifier,
-                        self.spends[0].note.pk_d,
-                    )
-                    .ok_or(Error::InvalidAddress)?,
-                )
-            } else {
-                return Err(Error::NoChangeAddress);
-            };
-
-            self.add_sapling_output(Some(change_address.0), change_address.1, change, None)?;
-        }
-        */
-
-        //
-        // Record initial positions of spends and outputs
-        //
-        let mut spends: Vec<_> = self.spends.into_iter().enumerate().collect();
-        let mut outputs: Vec<_> = self
-            .outputs
-            .into_iter()
-            .enumerate()
-            .map(|(i, o)| Some((i, o)))
-            .collect();
-        //
-        // Sapling spends and outputs
-        //
-
-        let mut ctx = prover.new_sapling_proving_context();
-
-        // Pad Sapling outputs
-        let orig_outputs_len = outputs.len();
-        if !spends.is_empty() {
-            while outputs.len() < MIN_SHIELDED_OUTPUTS {
-                outputs.push(None);
-=======
             match self.change_address.take() {
                 Some(ChangeAddress::SaplingChangeAddress(ovk, addr)) => {
                     self.add_sapling_output(Some(ovk), addr, change, MemoBytes::empty())?;
@@ -577,9 +324,9 @@
                         .ok_or(Error::NoChangeAddress)?;
                     self.add_sapling_output(Some(ovk), addr, change, MemoBytes::empty())?;
                 }
->>>>>>> db2ee0d7
             }
         }
+        */
 
         let transparent_bundle = self.transparent_builder.build();
 

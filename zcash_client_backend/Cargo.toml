[package]
name = "zcash_client_backend"
description = "APIs for creating shielded Zcash light clients"
version = "0.5.0"
authors = [
    "Jack Grigg <jack@z.cash>",
    "Kris Nuttycombe <kris@electriccoin.co>"
]
homepage = "https://github.com/zcash/librustzcash"
repository = "https://github.com/zcash/librustzcash"
readme = "README.md"
license = "MIT OR Apache-2.0"
edition = "2018"

[dependencies]
bech32 = "0.8"
bls12_381 = "0.6"
bs58 = { version = "0.4", features = ["check"] }
base64 = "0.13"
ff = "0.11"
group = "0.11"
hex = "0.4"
<<<<<<< HEAD
hdwallet = { version = "0.3.0", optional = true }
jubjub = "0.7"
log = "0.4"
=======
jubjub = "0.8"
>>>>>>> 2c97bb17
nom = "7"
percent-encoding = "2.1.0"
proptest = { version = "1.0.0", optional = true }
protobuf = "2.20"
rand_core = "0.6"
ripemd160 = { version = "0.9.1", optional = true }
secp256k1 = { version = "0.19", optional = true }
sha2 = { version = "0.9", optional = true }
subtle = "2.2.3"
time = "0.2"
zcash_note_encryption = { version = "0.0", path = "../components/zcash_note_encryption" }
zcash_primitives = { version = "0.5", path = "../zcash_primitives" }

[build-dependencies]
protobuf-codegen-pure = "2.20"

[dev-dependencies]
gumdrop = "0.8"
rand_xorshift = "0.3"
tempfile = "3.1.0"
zcash_client_sqlite = { version = "0.3", path = "../zcash_client_sqlite" }
zcash_proofs = { version = "0.5", path = "../zcash_proofs" }

[features]
transparent-inputs = ["ripemd160", "hdwallet", "sha2", "secp256k1"]
test-dependencies = ["proptest", "zcash_primitives/test-dependencies", "hdwallet", "sha2"]

[lib]
bench = false

[badges]
maintenance = { status = "actively-developed" }<|MERGE_RESOLUTION|>--- conflicted
+++ resolved
@@ -20,13 +20,9 @@
 ff = "0.11"
 group = "0.11"
 hex = "0.4"
-<<<<<<< HEAD
 hdwallet = { version = "0.3.0", optional = true }
-jubjub = "0.7"
+jubjub = "0.8"
 log = "0.4"
-=======
-jubjub = "0.8"
->>>>>>> 2c97bb17
 nom = "7"
 percent-encoding = "2.1.0"
 proptest = { version = "1.0.0", optional = true }
